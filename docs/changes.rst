.. _changes:

Changelog
---------
<<<<<<< HEAD
=======
v.1.3.4
~~~~~~~
- Fixed a bug where the soundscapes were off by one sample when generated. Fixes bug 
  where generating from jams using a trimmed jams file was using the trimmed soundscape 
  duration instead of the original duration.
- Added a field to the sandbox that keeps track of the original duration of the 
  soundscape before any trimming is applied.

v.1.3.3
~~~~~~~
- Fixed a bug with the format and subtype of audio files not being maintained in 
  match_sample_length.

v.1.3.2
~~~~~~~
- Fixed a bug with generating the file names when saving the isolated events. The idx for
  background and foreground events now increment separately.
>>>>>>> b7aea91a

v.1.3.1
~~~~~~~
- Fixed a bug with generating docs on ReadTheDocs.

v.1.3.0
~~~~~~~
- Source separation support! Add option to save isolated foreground events and background audio files.
- Makes pysoundfile a formal dependency.
- Seeding tests more robust.

v1.2.0
~~~~~~
- Added a random_state parameter to Scaper object, which allows all runs to be perfectly reproducible given the same audio and the same random seed.
- Switched from numpydoc to napoleon for generating the documentation. Also switched Sphinx to the most recent version.
- Added functions to Scaper object that allow one to reset the foreground and background event specifications independently. This allows users to reuse the same Scaper object and generate multiple soundscapes.
- Added a function to Scaper that allows the user to set the random state after creation.

v1.1.0
~~~~~~
- Added functionality which modifies a source_time distribution tuple according to the duration of the source and the duration of the event.
- This release alters behavior of Scaper compared to earlier versions.

v1.0.3
~~~~~~
- Fix bug where temp files might not be closed if an error is raised

v1.0.2
~~~~~~
- Store sample rate in output JAMS inside the scaper sandbox

v1.0.1
~~~~~~
- Fix bug where estimated duration of time stretched event is different to actual duration leading to incorrect silence padding and sometimes incorrect soundscape duration (in audio samples).

v1.0.0
~~~~~~
- Major revision
- Support jams>=0.3
- Switch from the sound_event to the scaper namespace.
- While the API remains compatible with previous versions, the change of underlying namespace breaks compatibility with jams files created using scaper for versions <1.0.0.

v0.2.1
~~~~~~
- Fix bug related to creating temp files on Windows.

v0.2.0
~~~~~~
- :pr:`28`: Improve LUFS calculation:

    - Compute LUFS *after* initial processing (e.g. trimming, augmentation) of foreground and background events
    - Self-concatenate short events (< 500 ms) to avoid ffmpeg constant of -70.0 LUFS

v0.1.2
~~~~~~
- Fix markdown display on PyPi

v0.1.1
~~~~~~
- Increases minimum version of pysox to 1.3.3 to prevent crashing on Windows

v0.1.0
~~~~~~
- First release.<|MERGE_RESOLUTION|>--- conflicted
+++ resolved
@@ -2,8 +2,10 @@
 
 Changelog
 ---------
-<<<<<<< HEAD
-=======
+v.1.3.5
+~~~~~~~
+- Fixed a bug where short backgrounds did not concatenate to fill the entire soundscape.
+
 v.1.3.4
 ~~~~~~~
 - Fixed a bug where the soundscapes were off by one sample when generated. Fixes bug 
@@ -21,7 +23,6 @@
 ~~~~~~~
 - Fixed a bug with generating the file names when saving the isolated events. The idx for
   background and foreground events now increment separately.
->>>>>>> b7aea91a
 
 v.1.3.1
 ~~~~~~~
