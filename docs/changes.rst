--- conflicted
+++ resolved
@@ -3,11 +3,12 @@
 Changelog
 ---------
 
+v1.0.2
+~~~~~~
+- Added sample rate into jams instantiation
+
 v1.0.1
 ~~~~~~
-<<<<<<< HEAD
-- Added sample rate into jams instantiation
-=======
 - Fix bug where estimated duration of time stretched event is different to actual duration leading to incorrect silence padding and sometimes incorrect soundscape duration (in audio samples).
 
 v1.0.0
@@ -20,7 +21,6 @@
 v0.2.1
 ~~~~~~
 - Fix bug related to creating temp files on Windows.
->>>>>>> 18e679f4
 
 v0.2.0
 ~~~~~~
