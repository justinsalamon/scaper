--- conflicted
+++ resolved
@@ -3,8 +3,4 @@
 """Version info"""
 
 short_version = '1.3'
-<<<<<<< HEAD
-version = '1.3.2'
-=======
-version = '1.3.4'
->>>>>>> b7aea91a
+version = '1.3.5'